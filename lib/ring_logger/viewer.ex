defmodule RingLogger.Viewer do
  @moduledoc """
  A Terminal UI (TUI) based viewer to browse a snapshot of the RingLogger buffer.
  Offers a variety of filtering tools.

  Start the viewer using the following line at the IEx prompt:

  ```
  RingLogger.viewer()
  ```

  Type `help`, `h` or `?` at the log viewer prompt to open a help page.
  Type `exit` or `e` to exit the viewer.
  """

  @headers ["#", "Level", "Application", "Message", "Timestamp"]
  @header_lines 2
  @footer_lines 1
  @width_of_layout_items 53
  @min_log_width 25
  @min_log_entries 10

  @min_height @header_lines + @footer_lines + @min_log_entries
  @min_width @width_of_layout_items + @min_log_width

  @init_state %{
    current_screen: :list,
    running: true,
    last_cmd_string: nil,
    current_page: 0,
    last_page: 0,
    per_page: 0,
    screen_dims: %{w: 0, h: 0},
    lowest_log_level: nil,
    before_boot: true,
    grep_filter: nil,
    applications_filter: [],
    timestamp_filter: [],
    raw_logs: []
  }

  @level_strings ["emergency", "alert", "critical", "error", "warning", "notice", "info", "debug"]

<<<<<<< HEAD
  @spec view(String.t()) :: :ok
  def view(cmd_string \\ "") do
=======
  @microsecond_factor 1_000_000

  @seconds_in_year 365 * 24 * 60 * 60
  @seconds_in_month 30 * 24 * 60 * 60
  @seconds_in_week 7 * 24 * 60 * 60
  @seconds_in_day 24 * 60 * 60
  @seconds_in_hour 60 * 60
  @seconds_in_minute 60

  @spec view() :: :ok
  def view() do
>>>>>>> e5447fff
    screen_dims = get_screen_dims()

    if screen_dims.w <= @min_width do
      raise "Sorry, your terminal needs to be at least #{@min_width} columns wide to use this tool!"
    end

    if screen_dims.h <= @min_height do
      raise "Sorry, your terminal needs to be at least #{@min_height} rows high to use this tool!"
    end

    parse_launch_cmd(cmd_string, @init_state) |> get_log_snapshot() |> loop()
  end

  @doc """
  updates state by applying multiple filters to initial state or return initial state
  """
  def parse_launch_cmd("", state), do: state

  @spec parse_launch_cmd(String.t(), map()) :: map()
  def parse_launch_cmd(cmd_string, state) do
    cmd_list = String.split(cmd_string, ";")

    state =
      Enum.reduce(cmd_list, state, fn cmd, state ->
        cmd_char = String.trim_leading(cmd, " ") |> String.at(0) |> String.downcase()
        apply_command_parser(cmd_char, cmd, state)
      end)

    %{state | current_page: 0}
  end

  # apply_command_parser/3 returns state by applying single filter
  defp apply_command_parser(cmd_char, cmd, state) do
    case {cmd_char, cmd, state} do
      {"l", cmd, state} -> set_log_level(cmd, state)
      {"a", cmd, state} -> add_remove_app(cmd, state)
      {"r", _cmd, _state} -> %{@init_state | current_page: 0}
      {"g", cmd, state} -> add_remove_grep(cmd, state)
      {"q", _cmd, state} -> %{state | running: false}
      _ -> state
    end
  end

  @doc """
  updates state by applying multiple filters to initial state or return initial state
  """
  def parse_launch_cmd("", state), do: state

  @spec parse_launch_cmd(String.t(), map()) :: map()
  def parse_launch_cmd(cmd_string, state) do
    cmd_list = String.split(cmd_string, ";")

    state =
      Enum.reduce(cmd_list, state, fn cmd, state ->
        cmd_char = String.trim_leading(cmd, " ") |> String.at(0) |> String.downcase()
        apply_command_parser(cmd_char, cmd, state)
      end)

    %{state | current_page: 0}
  end

  # apply_command_parser/3 returns state by applying single filter
  defp apply_command_parser(cmd_char, cmd, state) do
    case {cmd_char, cmd, state} do
      {"d", cmd, state} -> add_time_log(cmd, state)
      _ -> state
    end
  end

  #### Drawing and IO Functions
  defp loop(%{running: false} = _state) do
    :ok
  end

  defp loop(state) do
    screen_dims = get_screen_dims()

    state |> update_dimensions(screen_dims) |> do_draw() |> loop()
  end

  defp get_screen_dims() do
    {:ok, rows} = :io.rows()
    {:ok, cols} = :io.columns()

    %{w: cols, h: rows}
  end

  defp update_dimensions(%{screen_dims: screen_dims} = state, screen_dims) do
    # No changes
    state
  end

  defp update_dimensions(state, screen_dims) do
    %{state | screen_dims: screen_dims} |> recalculate_pagination()
  end

  defp recalculate_pagination(state) do
    index = state.per_page * state.current_page

    per_page = state.screen_dims.h - (@header_lines + @footer_lines)
    page_count = ceil(length(state.raw_logs) / per_page)
    last_page = page_count - 1

    current_page = div(index, per_page)

    %{
      state
      | per_page: per_page,
        current_page: current_page,
        last_page: last_page
    }
  end

  defp do_draw(state) do
    filtered_logs = current_page(state)

    [
      reset_screen(),
      header(state.screen_dims),
      Enum.with_index(filtered_logs, fn entry, idx ->
        format_log(state.screen_dims, entry, idx)
      end),
      footer(state.screen_dims)
    ]
    |> IO.write()

    case IO.gets(compute_prompt(state)) do
      {:error, _} ->
        %{state | running: false}

      :eof ->
        state

      string ->
        string
        |> to_string()
        |> String.trim()
        |> process_command(state, filtered_logs)
    end
  end

  defp compute_prompt(state) do
    prefix = "[#{state.current_page}/#{state.last_page}] "

    timestamp_suffix =
      if state.timestamp_filter != [] do
        {:ok, dt} =
          DateTime.from_unix(div(state.timestamp_filter[:start_time], @microsecond_factor))

        "@#{dt}"
      end

    level_suffix =
      if state.lowest_log_level != nil do
        "(#{Atom.to_string(state.lowest_log_level)})"
      end

    app_suffix =
      if state.applications_filter != [] do
        inspect(state.applications_filter)
      end

    boot_suffix =
      if not state.before_boot do
        "(boot)"
      end

    grep_suffix =
      if state.grep_filter != nil do
        "(#{inspect(state.grep_filter)})"
      end

    "#{prefix}#{boot_suffix}#{grep_suffix}#{level_suffix}#{app_suffix}#{timestamp_suffix}>"
  end

  defp header(screen_dims) do
    log_size = screen_dims.w - @width_of_layout_items

    [
      :io_lib.format(
        "~-3ts | ~-5ts | ~-12ts | ~-#{log_size}ts | ~-20ts~n",
        @headers
      ),
      :binary.copy("-", screen_dims.w)
    ]
  end

  defp footer(screen_dims) do
    [
      IO.ANSI.cursor(screen_dims.h, 0),
      IO.ANSI.reset()
    ]
  end

  defp format_log(screen_dims, entry, index) do
    log_size = screen_dims.w - @width_of_layout_items
    {{y, m, d}, {h, min, s, _}} = entry.timestamp
    timestamp = NaiveDateTime.from_erl!({{y, m, d}, {h, min, s}}) |> NaiveDateTime.to_string()

    [
      :io_lib.format(
        "~-3ts | ~ts#{IO.ANSI.reset()} | ~-12ts | ~-#{log_size}ts | ~-20ts~n",
        [
          to_string(index),
          format_level(entry.level),
          entry.metadata[:application],
          entry.message |> String.trim() |> String.replace("\n", " "),
          timestamp
        ]
      )
    ]
  end

  defp reset_screen() do
    [IO.ANSI.clear(), IO.ANSI.cursor(0, 0)]
  end

  #### Log Filtering / Pagination Functions

  defp get_log_snapshot(state) do
    IO.puts("Fetching and Filtering Logs...")

    entries =
      if state.before_boot do
        RingLogger.get()
      else
        raw = RingLogger.get()

        boot_index = find_starting_index(raw)

        # Index needs to be negative because we searched from the end of the list
        {_, split_segment} = Enum.split(raw, -boot_index)
        split_segment
      end

    %{state | raw_logs: entries |> apply_log_filters(state)} |> recalculate_pagination()
  end

  defp find_starting_index(entries) do
    index =
      Enum.reverse(entries)
      |> Enum.find_index(fn entry ->
        String.contains?(entry.message, "Linux version ")
      end)

    if index do
      index + 1
    else
      0
    end
  end

  defp current_page(state) do
    page_first_index = state.current_page * state.per_page
    page_last_index = page_first_index + state.per_page - 1

    Enum.slice(state.raw_logs, page_first_index..page_last_index)
  end

  defp apply_log_filters(entries, state) do
    Enum.filter(entries, fn entry ->
      maybe_apply_app_filter?(state, entry) and maybe_apply_level_filter?(state, entry) and
        maybe_apply_grep_filter?(state, entry) and maybe_apply_timestamp_filter?(state, entry)
    end)
  end

  defp maybe_apply_timestamp_filter?(%{timestamp_filter: []}, _entry), do: true

  defp maybe_apply_timestamp_filter?(
         %{timestamp_filter: [start_time: start_time, end_time: 0]},
         entry
       ),
       do: check_start_timestamp(start_time, entry)

  defp maybe_apply_timestamp_filter?(state, entry), do: check_date_range(state, entry)

  defp check_start_timestamp(start_time, entry) do
    entry.metadata[:time] >= start_time
  end

  defp check_date_range(state, entry) do
    entry.metadata[:time] >= state.timestamp_filter[:start_time] &&
      entry.metadata[:time] <= state.timestamp_filter[:end_time]
  end

  defp maybe_apply_app_filter?(%{applications_filter: []}, _entry), do: true

  defp maybe_apply_app_filter?(%{applications_filter: app_list}, entry),
    do: entry.metadata[:application] in app_list

  defp maybe_apply_level_filter?(%{lowest_log_level: nil}, _entry), do: true

  defp maybe_apply_level_filter?(%{lowest_log_level: level}, entry),
    do: Logger.compare_levels(entry.level, level) in [:gt, :eq]

  defp maybe_apply_grep_filter?(%{grep_filter: nil}, _entry), do: true

  defp maybe_apply_grep_filter?(%{grep_filter: expression}, entry),
    do: Regex.match?(expression, entry.message)

  #### Command Handler Functions

  # Use last command string (if there was one) when no cmd given
  defp process_command(nil, state, _current_logs), do: state

  defp process_command("", %{last_cmd_string: last_cmd} = state, current_logs),
    do: process_command(last_cmd, state, current_logs)

  defp process_command(cmd_string, state, current_logs) do
    new_state =
      if Integer.parse(cmd_string) != :error do
        {index, _rest} = Integer.parse(cmd_string)
        inspect_entry(index, state, current_logs)
        state
      else
        first_char = String.at(cmd_string, 0) |> String.downcase()
        command(first_char, cmd_string, state)
      end

    %{new_state | last_cmd_string: cmd_string}
  end

  defp command(cmd_exit, _cmd_string, state) when cmd_exit in ["e", "q"] do
    %{state | running: false}
  end

  defp command(help_cmd, _cmd_string, state) when help_cmd in ["h", "?"] do
    show_help(state)
  end

  defp command("n", _cmd_string, state) do
    next_page(state)
  end

  defp command("p", _cmd_string, state) do
    prev_page(state)
  end

  defp command("j", cmd_string, state) do
    jump_to_page(cmd_string, state)
  end

  defp command("r", _cmd_string, _state) do
    @init_state |> get_log_snapshot()
  end

  defp command("b", _cmd_string, state) do
    %{state | before_boot: !state.before_boot, current_page: 0} |> get_log_snapshot()
  end

  defp command("l", cmd_string, state) do
    set_log_level(cmd_string, state) |> get_log_snapshot()
  end

  defp command("a", cmd_string, state) do
    add_remove_app(cmd_string, state) |> get_log_snapshot()
  end

  defp command("d", cmd_string, state) do
    add_time_log(cmd_string, state) |> get_log_snapshot()
  end

  defp command("g", cmd_string, state) do
    add_remove_grep(cmd_string, state) |> get_log_snapshot()
  end

  defp command(_, _cmd_string, state), do: state

  defp next_page(%{current_page: p, last_page: p} = state), do: state
  defp next_page(%{current_page: n} = state), do: %{state | current_page: n + 1}
  defp prev_page(%{current_page: 0} = state), do: state
  defp prev_page(%{current_page: n} = state), do: %{state | current_page: n - 1}

  defp jump_to_page(cmd_string, state) do
    case String.split(cmd_string) do
      [_] ->
        %{state | current_page: state.last_page}

      [_, page_string] ->
        {page, _} = Integer.parse(page_string)
        %{state | current_page: min(max(0, page), state.last_page)}

      _ ->
        state
    end
  rescue
    _ -> state
  end

  defp inspect_entry(index, _state, current_logs) do
    if index <= length(current_logs) do
      selected = Enum.at(current_logs, index)

      IO.puts([
        reset_screen(),
        "\n----------Log Inspect----------\n",
        "\n#{inspect(selected[:metadata], pretty: true)}\n",
        "\n----------\n",
        selected.message,
        "\n----------\n"
      ])

      _ = IO.gets("Press enter to close...")
      :ok
    end
  end

  defp set_log_level(cmd_string, state) do
    case {String.split(cmd_string), state.lowest_log_level} do
      {[_cmd], previous} when previous != nil ->
        # No args, clear the log level filter
        %{state | lowest_log_level: nil, current_page: 0}

      {[_cmd, new_level], level} when new_level != level and new_level in @level_strings ->
        # 2 args, 2nd arg is a valid log level string
        level_atom = String.to_existing_atom(new_level)
        %{state | lowest_log_level: level_atom, current_page: 0}

      _ ->
        state
    end
  end

  defp add_time_log(cmd_string, state) do
    case split_input(cmd_string) do
      {datetime_str, duration_str} ->
        dt_start_micro_secs =
          convert_to_secs(String.trim_trailing(datetime_str)) * @microsecond_factor

        dt_end_micro_secs =
          parse_duration_string(duration_str, datetime_str) * @microsecond_factor

        %{
          state
          | timestamp_filter: [start_time: dt_start_micro_secs, end_time: dt_end_micro_secs],
            current_page: 0
        }
    end
  rescue
    _ -> %{state | timestamp_filter: [], current_page: 0}
  end

  defp parse_duration_string(nil, _datetime), do: 0

  defp parse_duration_string(duration_string, datetime_string) do
    with {:module, duration} <- Code.ensure_loaded(Duration),
         {:ok, duration} <- duration.from_iso8601(duration_string) do
      convert_to_secs(String.trim_trailing(datetime_string)) +
        duration.year * @seconds_in_year +
        duration.month * @seconds_in_month +
        duration.week * @seconds_in_week +
        duration.day * @seconds_in_day +
        duration.hour * @seconds_in_hour +
        duration.minute * @seconds_in_minute +
        duration.second
    else
      _ -> 0
    end
  end

  defp split_input(input) do
    case String.split(input, ~r/(d\s|(?=P))/, parts: 3) do
      [_cmd, datetime_str, duration_str] -> {datetime_str, duration_str}
      [_cmd, datetime_str] -> {datetime_str, nil}
    end
  end

  defp convert_to_secs(time_str) do
    case Date.from_iso8601(time_str) do
      {:ok, _dt} ->
        {:ok, dt, _offset} = DateTime.from_iso8601(time_str <> "T00:00:00Z")
        DateTime.to_unix(dt)

      {:error, _reason} ->
        try_naive_date_parsing(time_str)
    end
  end

  defp try_naive_date_parsing(time_str) do
    case NaiveDateTime.from_iso8601(time_str) do
      {:ok, naive_dt} ->
        {:ok, dt} = DateTime.from_naive(naive_dt, "Etc/UTC")
        DateTime.to_unix(dt)

      {:error, _reason} ->
        0
    end
  end

  defp add_remove_app(cmd_string, state) do
    case String.split(cmd_string) do
      [_cmd] ->
        %{state | applications_filter: [], current_page: 0}

      [_cmd, app_str] ->
        app_atom = String.to_existing_atom(app_str)

        if app_atom in state.applications_filter do
          %{
            state
            | applications_filter: List.delete(state.applications_filter, app_atom),
              current_page: 0
          }
        else
          %{state | applications_filter: [app_atom | state.applications_filter], current_page: 0}
        end

      _ ->
        state
    end
  rescue
    _ -> state
  end

  defp add_remove_grep(cmd_string, state) do
    [_, str] = String.split(cmd_string, " ", parts: 2, trim: true)

    case Regex.compile(str) do
      {:ok, expression} ->
        %{state | grep_filter: expression, current_page: 0}

      _ ->
        state
    end
  rescue
    # We can't force String.split/2 with parts = 2 to not raise if they only provide 1 arg
    # So treat this as the reset condition
    _ -> %{state | grep_filter: nil, current_page: 0}
  end

  defp show_help(state) do
    IO.puts([
      reset_screen(),
      "\n----------Log Viewer Help----------\n",
      "Commands:\n",
      "\t(n)ext - navigate to the next page of the log buffer.\n",
      "\t(p)rev - navigate to the previous page of the log buffer.\n",
      "\t(j)ump [number] - jump to a page number. leaving number off jumps to the last page.\n",
      "\t(r)eset - reset the log viewer, clears all filters and resets the current page.\n",
      "\t(b)oot - toggles a 'since most recent boot' filter.\n",
      "\t(g)rep [regex/string] - regex/string search expression, leaving argument blank clears filter.\n",
      "\t(l)evel [log_level] - filter to specified level (or higher), leaving level blank clears the filter.\n",
      "\t(a)pp [atom] - adds/remove an atom from the 'application' metadata filter, leaving argument blank clears filter.\n",
      "\t(d)ate [start_time] [duration] - show entries at specified time and duration. [ex. d 2024-12-25 10:20:01 P0Y0M0W0DT0H1M0S]\n",
      "\t0..n - input any table index number to fully inspect a log line, and view its metadata.\n",
      "\t(e)xit or (q)uit - closes the log viewer.\n",
      "\t(h)elp / ? - show this screen.\n",
      "\n----------\n"
    ])

    _ = IO.gets("Press enter to close...")
    state
  end

  #### Misc Util Functions

  defp format_level(:emergency), do: [IO.ANSI.white(), IO.ANSI.red_background(), "emerg"]
  defp format_level(:alert), do: [IO.ANSI.white(), IO.ANSI.red_background(), "alert"]
  defp format_level(:critical), do: [IO.ANSI.white(), IO.ANSI.red_background(), "crit "]
  defp format_level(:error), do: [IO.ANSI.red(), "error"]
  defp format_level(:warn), do: [IO.ANSI.yellow(), "warn "]
  defp format_level(:warning), do: [IO.ANSI.yellow(), "warn "]
  defp format_level(:notice), do: [IO.ANSI.light_blue(), "notic"]
  defp format_level(:info), do: [IO.ANSI.light_blue(), "info "]
  defp format_level(:debug), do: [IO.ANSI.cyan(), "debug"]
  defp format_level(_), do: [IO.ANSI.white(), "?    "]
end<|MERGE_RESOLUTION|>--- conflicted
+++ resolved
@@ -41,12 +41,8 @@
 
   @level_strings ["emergency", "alert", "critical", "error", "warning", "notice", "info", "debug"]
 
-<<<<<<< HEAD
-  @spec view(String.t()) :: :ok
-  def view(cmd_string \\ "") do
-=======
+
   @microsecond_factor 1_000_000
-
   @seconds_in_year 365 * 24 * 60 * 60
   @seconds_in_month 30 * 24 * 60 * 60
   @seconds_in_week 7 * 24 * 60 * 60
@@ -54,9 +50,9 @@
   @seconds_in_hour 60 * 60
   @seconds_in_minute 60
 
-  @spec view() :: :ok
-  def view() do
->>>>>>> e5447fff
+  @spec view(String.t()) :: :ok
+  def view(cmd_string \\ "") do
+
     screen_dims = get_screen_dims()
 
     if screen_dims.w <= @min_width do
