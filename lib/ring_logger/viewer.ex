defmodule RingLogger.Viewer do
  @moduledoc """
  A Terminal UI (TUI) based viewer to browse a snapshot of the RingLogger buffer.
  Offers a variety of filtering tools.

  Start the viewer using the following line at the IEx prompt:

  ```
  RingLogger.viewer()
  ```

  Type `help`, `h` or `?` at the log viewer prompt to open a help page.
  Type `exit` or `e` to exit the viewer.
  """

  @headers ["#", "Level", "Application", "Message", "Timestamp"]
  @header_lines 2
  @footer_lines 1
  @width_of_layout_items 53
  @min_log_width 25
  @min_log_entries 10

  @min_height @header_lines + @footer_lines + @min_log_entries
  @min_width @width_of_layout_items + @min_log_width

  @init_state %{
    current_screen: :list,
    running: true,
    last_cmd_string: nil,
    current_page: 0,
    last_page: 0,
    per_page: 0,
    screen_dims: %{w: 0, h: 0},
    lowest_log_level: nil,
    before_boot: true,
    grep_filter: nil,
    applications_filter: [],
    timestamp_filter: [],
    raw_logs: []
  }

  @level_strings ["emergency", "alert", "critical", "error", "warning", "notice", "info", "debug"]

  @microsecond_factor 1_000_000

  @seconds_in_year 365 * 24 * 60 * 60
  @seconds_in_month 30 * 24 * 60 * 60
  @seconds_in_week 7 * 24 * 60 * 60
  @seconds_in_day 24 * 60 * 60
  @seconds_in_hour 60 * 60
  @seconds_in_minute 60

  @spec view() :: :ok
  def view() do
    screen_dims = get_screen_dims()

    if screen_dims.w <= @min_width do
      raise "Sorry, your terminal needs to be at least #{@min_width} columns wide to use this tool!"
    end

    if screen_dims.h <= @min_height do
      raise "Sorry, your terminal needs to be at least #{@min_height} rows high to use this tool!"
    end

    IO.puts("Starting RingLogger Viewer...")

    @init_state |> get_log_snapshot() |> loop()
  end

<<<<<<< HEAD
=======
  @doc """
  updates state by applying multiple filters to initial state or return initial state
  """
>>>>>>> e5447fff
  def parse_launch_cmd("", state), do: state

  @spec parse_launch_cmd(String.t(), map()) :: map()
  def parse_launch_cmd(cmd_string, state) do
    cmd_list = String.split(cmd_string, ";")

    state =
      Enum.reduce(cmd_list, state, fn cmd, state ->
        cmd_char = String.trim_leading(cmd, " ") |> String.at(0) |> String.downcase()
        apply_command_parser(cmd_char, cmd, state)
      end)

    %{state | current_page: 0}
  end

  # apply_command_parser/3 returns state by applying single filter
  defp apply_command_parser(cmd_char, cmd, state) do
    case {cmd_char, cmd, state} do
<<<<<<< HEAD
      {"a", cmd, state} -> add_remove_app(cmd, state)
=======
      {"d", cmd, state} -> add_time_log(cmd, state)
>>>>>>> e5447fff
      _ -> state
    end
  end

  #### Drawing and IO Functions
  defp loop(%{running: false} = _state) do
    :ok
  end

  defp loop(state) do
    screen_dims = get_screen_dims()

    state |> update_dimensions(screen_dims) |> do_draw() |> loop()
  end

  defp get_screen_dims() do
    {:ok, rows} = :io.rows()
    {:ok, cols} = :io.columns()

    %{w: cols, h: rows}
  end

  defp update_dimensions(%{screen_dims: screen_dims} = state, screen_dims) do
    # No changes
    state
  end

  defp update_dimensions(state, screen_dims) do
    %{state | screen_dims: screen_dims} |> recalculate_pagination()
  end

  defp recalculate_pagination(state) do
    index = state.per_page * state.current_page

    per_page = state.screen_dims.h - (@header_lines + @footer_lines)
    page_count = ceil(length(state.raw_logs) / per_page)
    last_page = page_count - 1

    current_page = div(index, per_page)

    %{
      state
      | per_page: per_page,
        current_page: current_page,
        last_page: last_page
    }
  end

  defp do_draw(state) do
    filtered_logs = current_page(state)

    [
      reset_screen(),
      header(state.screen_dims),
      Enum.with_index(filtered_logs, fn entry, idx ->
        format_log(state.screen_dims, entry, idx)
      end),
      footer(state.screen_dims)
    ]
    |> IO.write()

    case IO.gets(compute_prompt(state)) do
      {:error, _} ->
        %{state | running: false}

      :eof ->
        state

      string ->
        string
        |> to_string()
        |> String.trim()
        |> process_command(state, filtered_logs)
    end
  end

  defp compute_prompt(state) do
    prefix = "[#{state.current_page}/#{state.last_page}] "

    timestamp_suffix =
      if state.timestamp_filter != [] do
        {:ok, dt} =
          DateTime.from_unix(div(state.timestamp_filter[:start_time], @microsecond_factor))

        "@#{dt}"
      end

    level_suffix =
      if state.lowest_log_level != nil do
        "(#{Atom.to_string(state.lowest_log_level)})"
      end

    app_suffix =
      if state.applications_filter != [] do
        inspect(state.applications_filter)
      end

    boot_suffix =
      if not state.before_boot do
        "(boot)"
      end

    grep_suffix =
      if state.grep_filter != nil do
        "(#{inspect(state.grep_filter)})"
      end

    "#{prefix}#{boot_suffix}#{grep_suffix}#{level_suffix}#{app_suffix}#{timestamp_suffix}>"
  end

  defp header(screen_dims) do
    log_size = screen_dims.w - @width_of_layout_items

    [
      :io_lib.format(
        "~-3ts | ~-5ts | ~-12ts | ~-#{log_size}ts | ~-20ts~n",
        @headers
      ),
      :binary.copy("-", screen_dims.w)
    ]
  end

  defp footer(screen_dims) do
    [
      IO.ANSI.cursor(screen_dims.h, 0),
      IO.ANSI.reset()
    ]
  end

  defp format_log(screen_dims, entry, index) do
    log_size = screen_dims.w - @width_of_layout_items
    {{y, m, d}, {h, min, s, _}} = entry.timestamp
    timestamp = NaiveDateTime.from_erl!({{y, m, d}, {h, min, s}}) |> NaiveDateTime.to_string()

    [
      :io_lib.format(
        "~-3ts | ~ts#{IO.ANSI.reset()} | ~-12ts | ~-#{log_size}ts | ~-20ts~n",
        [
          to_string(index),
          format_level(entry.level),
          entry.metadata[:application],
          entry.message |> String.trim() |> String.replace("\n", " "),
          timestamp
        ]
      )
    ]
  end

  defp reset_screen() do
    [IO.ANSI.clear(), IO.ANSI.cursor(0, 0)]
  end

  #### Log Filtering / Pagination Functions

  defp get_log_snapshot(state) do
    IO.puts("Fetching and Filtering Logs...")

    entries =
      if state.before_boot do
        RingLogger.get()
      else
        raw = RingLogger.get()

        boot_index = find_starting_index(raw)

        # Index needs to be negative because we searched from the end of the list
        {_, split_segment} = Enum.split(raw, -boot_index)
        split_segment
      end

    %{state | raw_logs: entries |> apply_log_filters(state)} |> recalculate_pagination()
  end

  defp find_starting_index(entries) do
    index =
      Enum.reverse(entries)
      |> Enum.find_index(fn entry ->
        String.contains?(entry.message, "Linux version ")
      end)

    if index do
      index + 1
    else
      0
    end
  end

  defp current_page(state) do
    page_first_index = state.current_page * state.per_page
    page_last_index = page_first_index + state.per_page - 1

    Enum.slice(state.raw_logs, page_first_index..page_last_index)
  end

  defp apply_log_filters(entries, state) do
    Enum.filter(entries, fn entry ->
      maybe_apply_app_filter?(state, entry) and maybe_apply_level_filter?(state, entry) and
        maybe_apply_grep_filter?(state, entry) and maybe_apply_timestamp_filter?(state, entry)
    end)
  end

  defp maybe_apply_timestamp_filter?(%{timestamp_filter: []}, _entry), do: true

  defp maybe_apply_timestamp_filter?(
         %{timestamp_filter: [start_time: start_time, end_time: 0]},
         entry
       ),
       do: check_start_timestamp(start_time, entry)

  defp maybe_apply_timestamp_filter?(state, entry), do: check_date_range(state, entry)

  defp check_start_timestamp(start_time, entry) do
    entry.metadata[:time] >= start_time
  end

  defp check_date_range(state, entry) do
    entry.metadata[:time] >= state.timestamp_filter[:start_time] &&
      entry.metadata[:time] <= state.timestamp_filter[:end_time]
  end

  defp maybe_apply_app_filter?(%{applications_filter: []}, _entry), do: true

  defp maybe_apply_app_filter?(%{applications_filter: app_list}, entry),
    do: entry.metadata[:application] in app_list

  defp maybe_apply_level_filter?(%{lowest_log_level: nil}, _entry), do: true

  defp maybe_apply_level_filter?(%{lowest_log_level: level}, entry),
    do: Logger.compare_levels(entry.level, level) in [:gt, :eq]

  defp maybe_apply_grep_filter?(%{grep_filter: nil}, _entry), do: true

  defp maybe_apply_grep_filter?(%{grep_filter: expression}, entry),
    do: Regex.match?(expression, entry.message)

  #### Command Handler Functions

  # Use last command string (if there was one) when no cmd given
  defp process_command(nil, state, _current_logs), do: state

  defp process_command("", %{last_cmd_string: last_cmd} = state, current_logs),
    do: process_command(last_cmd, state, current_logs)

  defp process_command(cmd_string, state, current_logs) do
    new_state =
      if Integer.parse(cmd_string) != :error do
        {index, _rest} = Integer.parse(cmd_string)
        inspect_entry(index, state, current_logs)
        state
      else
        first_char = String.at(cmd_string, 0) |> String.downcase()
        command(first_char, cmd_string, state)
      end

    %{new_state | last_cmd_string: cmd_string}
  end

  defp command(cmd_exit, _cmd_string, state) when cmd_exit in ["e", "q"] do
    %{state | running: false}
  end

  defp command(help_cmd, _cmd_string, state) when help_cmd in ["h", "?"] do
    show_help(state)
  end

  defp command("n", _cmd_string, state) do
    next_page(state)
  end

  defp command("p", _cmd_string, state) do
    prev_page(state)
  end

  defp command("j", cmd_string, state) do
    jump_to_page(cmd_string, state)
  end

  defp command("r", _cmd_string, _state) do
    @init_state |> get_log_snapshot()
  end

  defp command("b", _cmd_string, state) do
    %{state | before_boot: !state.before_boot, current_page: 0} |> get_log_snapshot()
  end

  defp command("l", cmd_string, state) do
    set_log_level(cmd_string, state) |> get_log_snapshot()
  end

  defp command("a", cmd_string, state) do
    add_remove_app(cmd_string, state) |> get_log_snapshot()
  end

  defp command("d", cmd_string, state) do
    add_time_log(cmd_string, state) |> get_log_snapshot()
  end

  defp command("g", cmd_string, state) do
    add_remove_grep(cmd_string, state) |> get_log_snapshot()
  end

  defp command(_, _cmd_string, state), do: state

  defp next_page(%{current_page: p, last_page: p} = state), do: state
  defp next_page(%{current_page: n} = state), do: %{state | current_page: n + 1}
  defp prev_page(%{current_page: 0} = state), do: state
  defp prev_page(%{current_page: n} = state), do: %{state | current_page: n - 1}

  defp jump_to_page(cmd_string, state) do
    case String.split(cmd_string) do
      [_] ->
        %{state | current_page: state.last_page}

      [_, page_string] ->
        {page, _} = Integer.parse(page_string)
        %{state | current_page: min(max(0, page), state.last_page)}

      _ ->
        state
    end
  rescue
    _ -> state
  end

  defp inspect_entry(index, _state, current_logs) do
    if index <= length(current_logs) do
      selected = Enum.at(current_logs, index)

      IO.puts([
        reset_screen(),
        "\n----------Log Inspect----------\n",
        "\n#{inspect(selected[:metadata], pretty: true)}\n",
        "\n----------\n",
        selected.message,
        "\n----------\n"
      ])

      _ = IO.gets("Press enter to close...")
      :ok
    end
  end

  defp set_log_level(cmd_string, state) do
    case {String.split(cmd_string), state.lowest_log_level} do
      {[_cmd], previous} when previous != nil ->
        # No args, clear the log level filter
        %{state | lowest_log_level: nil, current_page: 0}

      {[_cmd, new_level], level} when new_level != level and new_level in @level_strings ->
        # 2 args, 2nd arg is a valid log level string
        level_atom = String.to_existing_atom(new_level)
        %{state | lowest_log_level: level_atom, current_page: 0}

      _ ->
        state
    end
  end

  defp add_time_log(cmd_string, state) do
    case split_input(cmd_string) do
      {datetime_str, duration_str} ->
        dt_start_micro_secs =
          convert_to_secs(String.trim_trailing(datetime_str)) * @microsecond_factor

        dt_end_micro_secs =
          parse_duration_string(duration_str, datetime_str) * @microsecond_factor

        %{
          state
          | timestamp_filter: [start_time: dt_start_micro_secs, end_time: dt_end_micro_secs],
            current_page: 0
        }
    end
  rescue
    _ -> %{state | timestamp_filter: [], current_page: 0}
  end

  defp parse_duration_string(nil, _datetime), do: 0

  defp parse_duration_string(duration_string, datetime_string) do
    with {:module, duration} <- Code.ensure_loaded(Duration),
         {:ok, duration} <- duration.from_iso8601(duration_string) do
      convert_to_secs(String.trim_trailing(datetime_string)) +
        duration.year * @seconds_in_year +
        duration.month * @seconds_in_month +
        duration.week * @seconds_in_week +
        duration.day * @seconds_in_day +
        duration.hour * @seconds_in_hour +
        duration.minute * @seconds_in_minute +
        duration.second
    else
      _ -> 0
    end
  end

  defp split_input(input) do
    case String.split(input, ~r/(d\s|(?=P))/, parts: 3) do
      [_cmd, datetime_str, duration_str] -> {datetime_str, duration_str}
      [_cmd, datetime_str] -> {datetime_str, nil}
    end
  end

  defp convert_to_secs(time_str) do
    case Date.from_iso8601(time_str) do
      {:ok, _dt} ->
        {:ok, dt, _offset} = DateTime.from_iso8601(time_str <> "T00:00:00Z")
        DateTime.to_unix(dt)

      {:error, _reason} ->
        try_naive_date_parsing(time_str)
    end
  end

  defp try_naive_date_parsing(time_str) do
    case NaiveDateTime.from_iso8601(time_str) do
      {:ok, naive_dt} ->
        {:ok, dt} = DateTime.from_naive(naive_dt, "Etc/UTC")
        DateTime.to_unix(dt)

      {:error, _reason} ->
        0
    end
  end

  defp add_remove_app(cmd_string, state) do
    case String.split(cmd_string) do
      [_cmd] ->
        %{state | applications_filter: [], current_page: 0}

      [_cmd, app_str] ->
        app_atom = String.to_existing_atom(app_str)

        if app_atom in state.applications_filter do
          %{
            state
            | applications_filter: List.delete(state.applications_filter, app_atom),
              current_page: 0
          }
        else
          %{state | applications_filter: [app_atom | state.applications_filter], current_page: 0}
        end

      # accept the series of applications if entered by user and convert them to atoms list
      [_cmd | app_strings] ->
        app_atom = Enum.map(app_strings, &String.to_existing_atom/1)

        %{state | applications_filter: app_atom, current_page: 0}

      _ ->
        state
    end
  rescue
    _ -> state
  end

  defp add_remove_grep(cmd_string, state) do
    [_, str] = String.split(cmd_string, " ", parts: 2, trim: true)

    case Regex.compile(str) do
      {:ok, expression} ->
        %{state | grep_filter: expression, current_page: 0}

      _ ->
        state
    end
  rescue
    # We can't force String.split/2 with parts = 2 to not raise if they only provide 1 arg
    # So treat this as the reset condition
    _ -> %{state | grep_filter: nil, current_page: 0}
  end

  defp show_help(state) do
    IO.puts([
      reset_screen(),
      "\n----------Log Viewer Help----------\n",
      "Commands:\n",
      "\t(n)ext - navigate to the next page of the log buffer.\n",
      "\t(p)rev - navigate to the previous page of the log buffer.\n",
      "\t(j)ump [number] - jump to a page number. leaving number off jumps to the last page.\n",
      "\t(r)eset - reset the log viewer, clears all filters and resets the current page.\n",
      "\t(b)oot - toggles a 'since most recent boot' filter.\n",
      "\t(g)rep [regex/string] - regex/string search expression, leaving argument blank clears filter.\n",
      "\t(l)evel [log_level] - filter to specified level (or higher), leaving level blank clears the filter.\n",
      "\t(a)pp [atom] - adds/remove an atom from the 'application' metadata filter, leaving argument blank clears filter.\n",
      "\t(d)ate [start_time] [duration] - show entries at specified time and duration. [ex. d 2024-12-25 10:20:01 P0Y0M0W0DT0H1M0S]\n",
      "\t0..n - input any table index number to fully inspect a log line, and view its metadata.\n",
      "\t(e)xit or (q)uit - closes the log viewer.\n",
      "\t(h)elp / ? - show this screen.\n",
      "\n----------\n"
    ])

    _ = IO.gets("Press enter to close...")
    state
  end

  #### Misc Util Functions

  defp format_level(:emergency), do: [IO.ANSI.white(), IO.ANSI.red_background(), "emerg"]
  defp format_level(:alert), do: [IO.ANSI.white(), IO.ANSI.red_background(), "alert"]
  defp format_level(:critical), do: [IO.ANSI.white(), IO.ANSI.red_background(), "crit "]
  defp format_level(:error), do: [IO.ANSI.red(), "error"]
  defp format_level(:warn), do: [IO.ANSI.yellow(), "warn "]
  defp format_level(:warning), do: [IO.ANSI.yellow(), "warn "]
  defp format_level(:notice), do: [IO.ANSI.light_blue(), "notic"]
  defp format_level(:info), do: [IO.ANSI.light_blue(), "info "]
  defp format_level(:debug), do: [IO.ANSI.cyan(), "debug"]
  defp format_level(_), do: [IO.ANSI.white(), "?    "]
end<|MERGE_RESOLUTION|>--- conflicted
+++ resolved
@@ -67,12 +67,10 @@
     @init_state |> get_log_snapshot() |> loop()
   end
 
-<<<<<<< HEAD
-=======
+
   @doc """
   updates state by applying multiple filters to initial state or return initial state
   """
->>>>>>> e5447fff
   def parse_launch_cmd("", state), do: state
 
   @spec parse_launch_cmd(String.t(), map()) :: map()
@@ -91,11 +89,11 @@
   # apply_command_parser/3 returns state by applying single filter
   defp apply_command_parser(cmd_char, cmd, state) do
     case {cmd_char, cmd, state} do
-<<<<<<< HEAD
+
       {"a", cmd, state} -> add_remove_app(cmd, state)
-=======
+
       {"d", cmd, state} -> add_time_log(cmd, state)
->>>>>>> e5447fff
+
       _ -> state
     end
   end
