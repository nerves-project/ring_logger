defmodule RingLogger.Viewer do
  @moduledoc """
  A Terminal UI (TUI) based viewer to browse a snapshot of the RingLogger buffer.
  Offers a variety of filtering tools.

  Start the viewer using the following line at the IEx prompt:

  ```
  RingLogger.viewer()
  ```

  Type `help`, `h` or `?` at the log viewer prompt to open a help page.
  Type `exit` or `e` to exit the viewer.
  """

  @headers ["#", "Level", "Application", "Message", "Timestamp"]
  @header_lines 2
  @footer_lines 1
  @width_of_layout_items 53
  @min_log_width 25
  @min_log_entries 10

  @min_height @header_lines + @footer_lines + @min_log_entries
  @min_width @width_of_layout_items + @min_log_width

  @init_state %{
    current_screen: :list,
    running: true,
    last_cmd_string: nil,
    current_page: 0,
    last_page: 0,
    per_page: 0,
    screen_dims: %{w: 0, h: 0},
    lowest_log_level: nil,
    before_boot: true,
    grep_filter: nil,
    applications_filter: [],
    timestamp_filter: [],
    raw_logs: []
  }

  @level_strings ["emergency", "alert", "critical", "error", "warning", "notice", "info", "debug"]

  @microsecond_factor 1_000_000
  @seconds_in_year 365 * 24 * 60 * 60
  @seconds_in_month 30 * 24 * 60 * 60
  @seconds_in_week 7 * 24 * 60 * 60
  @seconds_in_day 24 * 60 * 60
  @seconds_in_hour 60 * 60
  @seconds_in_minute 60


  @spec view(String.t()) :: :ok
  def view(cmd_string \\ "") do
    screen_dims = get_screen_dims()

    if screen_dims.w <= @min_width do
      raise "Sorry, your terminal needs to be at least #{@min_width} columns wide to use this tool!"
    end

    if screen_dims.h <= @min_height do
      raise "Sorry, your terminal needs to be at least #{@min_height} rows high to use this tool!"
    end

    parse_launch_cmd(cmd_string, @init_state) |> get_log_snapshot() |> loop()
  end

  @doc """
  updates state by applying multiple filters to initial state or return initial state
  """
  def parse_launch_cmd("", state), do: state

  @spec parse_launch_cmd(String.t(), map()) :: map()
  def parse_launch_cmd(cmd_string, state) do
    cmd_list = String.split(cmd_string, ";")

    state =
      Enum.reduce(cmd_list, state, fn cmd, state ->
        cmd_char = String.trim_leading(cmd, " ") |> String.at(0) |> String.downcase()
        apply_command_parser(cmd_char, cmd, state)
      end)

    %{state | current_page: 0}
  end

  # apply_command_parser/3 returns state by applying single filter
  defp apply_command_parser(cmd_char, cmd, state) do
    case {cmd_char, cmd, state} do
<<<<<<< HEAD
      {"a", cmd, state} -> add_remove_app(cmd, state)
=======
      {"l", cmd, state} -> set_log_level(cmd, state)
      {"a", cmd, state} -> add_remove_app(cmd, state)
      {"r", _cmd, _state} -> %{@init_state | current_page: 0}
      {"g", cmd, state} -> add_remove_grep(cmd, state)
      {"q", _cmd, state} -> %{state | running: false}
>>>>>>> e061d467
      {"d", cmd, state} -> add_time_log(cmd, state)
      _ -> state
    end
  end

  #### Drawing and IO Functions
  defp loop(%{running: false} = _state) do
    :ok
  end

  defp loop(state) do
    screen_dims = get_screen_dims()

    state |> update_dimensions(screen_dims) |> do_draw() |> loop()
  end

  defp get_screen_dims() do
    {:ok, rows} = :io.rows()
    {:ok, cols} = :io.columns()

    %{w: cols, h: rows}
  end

  defp update_dimensions(%{screen_dims: screen_dims} = state, screen_dims) do
    # No changes
    state
  end

  defp update_dimensions(state, screen_dims) do
    %{state | screen_dims: screen_dims} |> recalculate_pagination()
  end

  defp recalculate_pagination(state) do
    index = state.per_page * state.current_page

    per_page = state.screen_dims.h - (@header_lines + @footer_lines)
    page_count = ceil(length(state.raw_logs) / per_page)
    last_page = page_count - 1

    current_page = div(index, per_page)

    %{
      state
      | per_page: per_page,
        current_page: current_page,
        last_page: last_page
    }
  end

  defp do_draw(state) do
    filtered_logs = current_page(state)

    [
      reset_screen(),
      header(state.screen_dims),
      Enum.with_index(filtered_logs, fn entry, idx ->
        format_log(state.screen_dims, entry, idx)
      end),
      footer(state.screen_dims)
    ]
    |> IO.write()

    case IO.gets(compute_prompt(state)) do
      {:error, _} ->
        %{state | running: false}

      :eof ->
        state

      string ->
        string
        |> to_string()
        |> String.trim()
        |> process_command(state, filtered_logs)
    end
  end

  defp compute_prompt(state) do
    prefix = "[#{state.current_page}/#{state.last_page}] "

    timestamp_suffix =
      if state.timestamp_filter != [] do
        {:ok, dt} =
          DateTime.from_unix(div(state.timestamp_filter[:start_time], @microsecond_factor))

        "@#{dt}"
      end

    level_suffix =
      if state.lowest_log_level != nil do
        "(#{Atom.to_string(state.lowest_log_level)})"
      end

    app_suffix =
      if state.applications_filter != [] do
        inspect(state.applications_filter)
      end

    boot_suffix =
      if not state.before_boot do
        "(boot)"
      end

    grep_suffix =
      if state.grep_filter != nil do
        "(#{inspect(state.grep_filter)})"
      end

    "#{prefix}#{boot_suffix}#{grep_suffix}#{level_suffix}#{app_suffix}#{timestamp_suffix}>"
  end

  defp header(screen_dims) do
    log_size = screen_dims.w - @width_of_layout_items

    [
      :io_lib.format(
        "~-3ts | ~-5ts | ~-12ts | ~-#{log_size}ts | ~-20ts~n",
        @headers
      ),
      :binary.copy("-", screen_dims.w)
    ]
  end

  defp footer(screen_dims) do
    [
      IO.ANSI.cursor(screen_dims.h, 0),
      IO.ANSI.reset()
    ]
  end

  defp format_log(screen_dims, entry, index) do
    log_size = screen_dims.w - @width_of_layout_items
    {{y, m, d}, {h, min, s, _}} = entry.timestamp
    timestamp = NaiveDateTime.from_erl!({{y, m, d}, {h, min, s}}) |> NaiveDateTime.to_string()

    [
      :io_lib.format(
        "~-3ts | ~ts#{IO.ANSI.reset()} | ~-12ts | ~-#{log_size}ts | ~-20ts~n",
        [
          to_string(index),
          format_level(entry.level),
          entry.metadata[:application],
          entry.message |> String.trim() |> String.replace("\n", " "),
          timestamp
        ]
      )
    ]
  end

  defp reset_screen() do
    [IO.ANSI.clear(), IO.ANSI.cursor(0, 0)]
  end

  #### Log Filtering / Pagination Functions

  defp get_log_snapshot(state) do
    IO.puts("Fetching and Filtering Logs...")

    entries =
      if state.before_boot do
        RingLogger.get()
      else
        raw = RingLogger.get()

        boot_index = find_starting_index(raw)

        # Index needs to be negative because we searched from the end of the list
        {_, split_segment} = Enum.split(raw, -boot_index)
        split_segment
      end

    %{state | raw_logs: entries |> apply_log_filters(state)} |> recalculate_pagination()
  end

  defp find_starting_index(entries) do
    index =
      Enum.reverse(entries)
      |> Enum.find_index(fn entry ->
        String.contains?(entry.message, "Linux version ")
      end)

    if index do
      index + 1
    else
      0
    end
  end

  defp current_page(state) do
    page_first_index = state.current_page * state.per_page
    page_last_index = page_first_index + state.per_page - 1

    Enum.slice(state.raw_logs, page_first_index..page_last_index)
  end

  defp apply_log_filters(entries, state) do
    Enum.filter(entries, fn entry ->
      maybe_apply_app_filter?(state, entry) and maybe_apply_level_filter?(state, entry) and
        maybe_apply_grep_filter?(state, entry) and maybe_apply_timestamp_filter?(state, entry)
    end)
  end

  defp maybe_apply_timestamp_filter?(%{timestamp_filter: []}, _entry), do: true

  defp maybe_apply_timestamp_filter?(
         %{timestamp_filter: [start_time: start_time, end_time: 0]},
         entry
       ),
       do: check_start_timestamp(start_time, entry)

  defp maybe_apply_timestamp_filter?(state, entry), do: check_date_range(state, entry)

  defp check_start_timestamp(start_time, entry) do
    entry.metadata[:time] >= start_time
  end

  defp check_date_range(state, entry) do
    entry.metadata[:time] >= state.timestamp_filter[:start_time] &&
      entry.metadata[:time] <= state.timestamp_filter[:end_time]
  end

  defp maybe_apply_app_filter?(%{applications_filter: []}, _entry), do: true

  defp maybe_apply_app_filter?(%{applications_filter: app_list}, entry),
    do: entry.metadata[:application] in app_list

  defp maybe_apply_level_filter?(%{lowest_log_level: nil}, _entry), do: true

  defp maybe_apply_level_filter?(%{lowest_log_level: level}, entry),
    do: Logger.compare_levels(entry.level, level) in [:gt, :eq]

  defp maybe_apply_grep_filter?(%{grep_filter: nil}, _entry), do: true

  defp maybe_apply_grep_filter?(%{grep_filter: expression}, entry),
    do: Regex.match?(expression, entry.message)

  #### Command Handler Functions

  # Use last command string (if there was one) when no cmd given
  defp process_command(nil, state, _current_logs), do: state

  defp process_command("", %{last_cmd_string: last_cmd} = state, current_logs),
    do: process_command(last_cmd, state, current_logs)

  defp process_command(cmd_string, state, current_logs) do
    new_state =
      if Integer.parse(cmd_string) != :error do
        {index, _rest} = Integer.parse(cmd_string)
        inspect_entry(index, state, current_logs)
        state
      else
        handle_commands(cmd_string, state, String.contains?(cmd_string, ";"))
      end

    %{new_state | last_cmd_string: cmd_string}
  end

  defp handle_commands(cmd_string, state, true) do
    parse_launch_cmd(cmd_string, state) |> get_log_snapshot()
  end

  defp handle_commands(cmd_string, state, false) do
    cmd = String.at(cmd_string, 0) |> String.downcase()
    command(cmd, cmd_string, state)
  end

  defp command(cmd_exit, _cmd_string, state) when cmd_exit in ["e", "q"] do
    %{state | running: false}
  end

  defp command(help_cmd, _cmd_string, state) when help_cmd in ["h", "?"] do
    show_help(state)
  end

  defp command("n", _cmd_string, state) do
    next_page(state)
  end

  defp command("p", _cmd_string, state) do
    prev_page(state)
  end

  defp command("j", cmd_string, state) do
    jump_to_page(cmd_string, state)
  end

  defp command("r", _cmd_string, _state) do
    @init_state |> get_log_snapshot()
  end

  defp command("b", _cmd_string, state) do
    %{state | before_boot: !state.before_boot, current_page: 0} |> get_log_snapshot()
  end

  defp command("l", cmd_string, state) do
    set_log_level(cmd_string, state) |> get_log_snapshot()
  end

  defp command("a", cmd_string, state) do
    add_remove_app(cmd_string, state) |> get_log_snapshot()
  end

  defp command("d", cmd_string, state) do
    add_time_log(cmd_string, state) |> get_log_snapshot()
  end

  defp command("g", cmd_string, state) do
    add_remove_grep(cmd_string, state) |> get_log_snapshot()
  end

  defp command(_, _cmd_string, state), do: state

  defp next_page(%{current_page: p, last_page: p} = state), do: state
  defp next_page(%{current_page: n} = state), do: %{state | current_page: n + 1}
  defp prev_page(%{current_page: 0} = state), do: state
  defp prev_page(%{current_page: n} = state), do: %{state | current_page: n - 1}

  defp jump_to_page(cmd_string, state) do
    case String.split(cmd_string) do
      [_] ->
        %{state | current_page: state.last_page}

      [_, page_string] ->
        {page, _} = Integer.parse(page_string)
        %{state | current_page: min(max(0, page), state.last_page)}

      _ ->
        state
    end
  rescue
    _ -> state
  end

  defp inspect_entry(index, _state, current_logs) do
    if index <= length(current_logs) do
      selected = Enum.at(current_logs, index)

      IO.puts([
        reset_screen(),
        "\n----------Log Inspect----------\n",
        "\n#{inspect(selected[:metadata], pretty: true)}\n",
        "\n----------\n",
        selected.message,
        "\n----------\n"
      ])

      _ = IO.gets("Press enter to close...")
      :ok
    end
  end

  defp set_log_level(cmd_string, state) do
    case {String.split(cmd_string), state.lowest_log_level} do
      {[_cmd], previous} when previous != nil ->
        # No args, clear the log level filter
        %{state | lowest_log_level: nil, current_page: 0}

      {[_cmd, new_level], level} when new_level != level and new_level in @level_strings ->
        # 2 args, 2nd arg is a valid log level string
        level_atom = String.to_existing_atom(new_level)
        %{state | lowest_log_level: level_atom, current_page: 0}

      _ ->
        state
    end
  end

  defp add_time_log(cmd_string, state) do
    case split_input(cmd_string) do
      {datetime_str, duration_str} ->
        dt_start_micro_secs =
          convert_to_secs(String.trim_trailing(datetime_str)) * @microsecond_factor

        dt_end_micro_secs =
          parse_duration_string(duration_str, datetime_str) * @microsecond_factor

        %{
          state
          | timestamp_filter: [start_time: dt_start_micro_secs, end_time: dt_end_micro_secs],
            current_page: 0
        }
    end
  rescue
    _ -> %{state | timestamp_filter: [], current_page: 0}
  end

  defp parse_duration_string(nil, _datetime), do: 0

  defp parse_duration_string(duration_string, datetime_string) do
    with {:module, duration} <- Code.ensure_loaded(Duration),
         {:ok, duration} <- duration.from_iso8601(duration_string) do
      convert_to_secs(String.trim_trailing(datetime_string)) +
        duration.year * @seconds_in_year +
        duration.month * @seconds_in_month +
        duration.week * @seconds_in_week +
        duration.day * @seconds_in_day +
        duration.hour * @seconds_in_hour +
        duration.minute * @seconds_in_minute +
        duration.second
    else
      _ -> 0
    end
  end

  defp split_input(input) do
    case String.split(input, ~r/(d\s|(?=P))/, parts: 3) do
      [_cmd, datetime_str, duration_str] -> {datetime_str, duration_str}
      [_cmd, datetime_str] -> {datetime_str, nil}
    end
  end

  defp convert_to_secs(time_str) do
    case Date.from_iso8601(time_str) do
      {:ok, _dt} ->
        {:ok, dt, _offset} = DateTime.from_iso8601(time_str <> "T00:00:00Z")
        DateTime.to_unix(dt)

      {:error, _reason} ->
        try_naive_date_parsing(time_str)
    end
  end

  defp try_naive_date_parsing(time_str) do
    case NaiveDateTime.from_iso8601(time_str) do
      {:ok, naive_dt} ->
        {:ok, dt} = DateTime.from_naive(naive_dt, "Etc/UTC")
        DateTime.to_unix(dt)

      {:error, _reason} ->
        0
    end
  end

  defp add_remove_app(cmd_string, state) do
    case String.split(cmd_string) do
      [_cmd] ->
        %{state | applications_filter: [], current_page: 0}

      [_cmd, app_str] ->
        app_atom = String.to_existing_atom(app_str)

        if app_atom in state.applications_filter do
          %{
            state
            | applications_filter: List.delete(state.applications_filter, app_atom),
              current_page: 0
          }
        else
          %{state | applications_filter: [app_atom | state.applications_filter], current_page: 0}
        end

      # accept the series of applications if entered by user and convert them to atoms list
      [_cmd | app_strings] ->
        app_atom = Enum.map(app_strings, &String.to_existing_atom/1)

        %{state | applications_filter: app_atom, current_page: 0}

      _ ->
        state
    end
  rescue
    _ -> state
  end

  defp add_remove_grep(cmd_string, state) do
    [_, str] = String.split(cmd_string, " ", parts: 2, trim: true)

    case Regex.compile(str) do
      {:ok, expression} ->
        %{state | grep_filter: expression, current_page: 0}

      _ ->
        state
    end
  rescue
    # We can't force String.split/2 with parts = 2 to not raise if they only provide 1 arg
    # So treat this as the reset condition
    _ -> %{state | grep_filter: nil, current_page: 0}
  end

  defp show_help(state) do
    IO.puts([
      reset_screen(),
      "\n----------Log Viewer Help----------\n",
      "Commands:\n",
      "\t(n)ext - navigate to the next page of the log buffer.\n",
      "\t(p)rev - navigate to the previous page of the log buffer.\n",
      "\t(j)ump [number] - jump to a page number. leaving number off jumps to the last page.\n",
      "\t(r)eset - reset the log viewer, clears all filters and resets the current page.\n",
      "\t(b)oot - toggles a 'since most recent boot' filter.\n",
      "\t(g)rep [regex/string] - regex/string search expression, leaving argument blank clears filter.\n",
      "\t(l)evel [log_level] - filter to specified level (or higher), leaving level blank clears the filter.\n",
      "\t(a)pp [atom] - adds/remove an atom from the 'application' metadata filter, leaving argument blank clears filter.\n",
      "\t(;)concat commands [example usage] - a telit_modem; g some_name \n",
      "\t(d)ate [start_time] [duration] - show entries at specified time and duration. [ex. d 2024-12-25 10:20:01 P0Y0M0W0DT0H1M0S]\n",
      "\t0..n - input any table index number to fully inspect a log line, and view its metadata.\n",
      "\t(e)xit or (q)uit - closes the log viewer.\n",
      "\t(h)elp / ? - show this screen.\n",
      "\n----------\n"
    ])

    _ = IO.gets("Press enter to close...")
    state
  end

  #### Misc Util Functions

  defp format_level(:emergency), do: [IO.ANSI.white(), IO.ANSI.red_background(), "emerg"]
  defp format_level(:alert), do: [IO.ANSI.white(), IO.ANSI.red_background(), "alert"]
  defp format_level(:critical), do: [IO.ANSI.white(), IO.ANSI.red_background(), "crit "]
  defp format_level(:error), do: [IO.ANSI.red(), "error"]
  defp format_level(:warn), do: [IO.ANSI.yellow(), "warn "]
  defp format_level(:warning), do: [IO.ANSI.yellow(), "warn "]
  defp format_level(:notice), do: [IO.ANSI.light_blue(), "notic"]
  defp format_level(:info), do: [IO.ANSI.light_blue(), "info "]
  defp format_level(:debug), do: [IO.ANSI.cyan(), "debug"]
  defp format_level(_), do: [IO.ANSI.white(), "?    "]
end<|MERGE_RESOLUTION|>--- conflicted
+++ resolved
@@ -86,15 +86,11 @@
   # apply_command_parser/3 returns state by applying single filter
   defp apply_command_parser(cmd_char, cmd, state) do
     case {cmd_char, cmd, state} do
-<<<<<<< HEAD
-      {"a", cmd, state} -> add_remove_app(cmd, state)
-=======
       {"l", cmd, state} -> set_log_level(cmd, state)
       {"a", cmd, state} -> add_remove_app(cmd, state)
       {"r", _cmd, _state} -> %{@init_state | current_page: 0}
       {"g", cmd, state} -> add_remove_grep(cmd, state)
       {"q", _cmd, state} -> %{state | running: false}
->>>>>>> e061d467
       {"d", cmd, state} -> add_time_log(cmd, state)
       _ -> state
     end
