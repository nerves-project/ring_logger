--- conflicted
+++ resolved
@@ -52,7 +52,6 @@
     {:ok, %{state: nil}}
   end
 
-<<<<<<< HEAD
   test "a command with single application using parse_launch_cmd/2" do
     cmd_string = "a blofeld_firmware"
     state = Viewer.parse_launch_cmd(cmd_string, @init_state)
@@ -65,7 +64,6 @@
     assert [:blofeld_firmware, :telit_modem, nil, :"$kmsg"] == state.applications_filter
   end
 
-=======
   test "Viewer.parse_launch_cmd/2 with multiple commands ; separated" do
     cmd_string = "a telit_modem; l debug"
     state = Viewer.parse_launch_cmd(cmd_string, @init_state)
@@ -79,7 +77,6 @@
     assert [] == state.applications_filter
   end
   
->>>>>>> e061d467
   test "goto date command without duration argument [d 2024-12-25] " do
     cmd_string = "d 2024-12-25"
     state = Viewer.parse_launch_cmd(cmd_string, @init_state)
